#!/usr/bin/env python

from __future__ import division

import os
import sys
import argparse
import torch
import torch.nn as nn
from torch import cuda

import onmt
import onmt.Models
import onmt.ModelConstructor
import onmt.modules
from onmt.Utils import aeq, use_gpu
import opts

parser = argparse.ArgumentParser(
    description='train.py',
    formatter_class=argparse.ArgumentDefaultsHelpFormatter)

# opts.py
opts.add_md_help_argument(parser)
opts.model_opts(parser)
opts.train_opts(parser)

opt = parser.parse_args()
if opt.word_vec_size != -1:
    opt.src_word_vec_size = opt.word_vec_size
    opt.tgt_word_vec_size = opt.word_vec_size

if opt.layers != -1:
    opt.enc_layers = opt.layers
    opt.dec_layers = opt.layers

opt.brnn = (opt.encoder_type == "brnn")
if opt.seed > 0:
    torch.manual_seed(opt.seed)

if opt.rnn_type == "SRU" and not opt.gpuid:
    raise AssertionError("Using SRU requires -gpuid set.")

if torch.cuda.is_available() and not opt.gpuid:
    print("WARNING: You have a CUDA device, should run with -gpuid 0")

if opt.gpuid:
    cuda.set_device(opt.gpuid[0])
    if opt.seed > 0:
        torch.cuda.manual_seed(opt.seed)

if len(opt.gpuid) > 1:
    sys.stderr.write("Sorry, multigpu isn't supported yet, coming soon!\n")
    sys.exit(1)


# Set up the Crayon logging server.
if opt.exp_host != "":
    from pycrayon import CrayonClient
    cc = CrayonClient(hostname=opt.exp_host)

    experiments = cc.get_experiment_names()
    print(experiments)
    if opt.exp in experiments:
        cc.remove_experiment(opt.exp)
    experiment = cc.create_experiment(opt.exp)


def report_func(epoch, batch, num_batches,
                start_time, lr, report_stats):
    """
    This is the user-defined batch-level traing progress
    report function.

    Args:
        epoch(int): current epoch count.
        batch(int): current batch count.
        num_batches(int): total number of batches.
        start_time(float): last report time.
        lr(float): current learning rate.
        report_stats(Statistics): old Statistics instance.
    Returns:
        report_stats(Statistics): updated Statistics instance.
    """
    if batch % opt.report_every == -1 % opt.report_every:
        report_stats.output(epoch, batch+1, num_batches, start_time)
        if opt.exp_host:
            report_stats.log("progress", experiment, lr)
        report_stats = onmt.Statistics()

    return report_stats


def make_train_data_iter(train_data, opt):
    """
    This returns user-defined train data iterator for the trainer
    to iterate over during each train epoch. We implement simple
    ordered iterator strategy here, but more sophisticated strategy
    like curriculum learning is ok too.
    """
    return onmt.IO.OrderedIterator(
                dataset=train_data, batch_size=opt.batch_size,
                device=opt.gpuid[0] if opt.gpuid else -1,
                repeat=False)


def make_valid_data_iter(valid_data, opt):
    """
    This returns user-defined validate data iterator for the trainer
    to iterate over during each validate epoch. We implement simple
    ordered iterator strategy here, but more sophisticated strategy
    is ok too.
    """
    return onmt.IO.OrderedIterator(
                dataset=valid_data, batch_size=opt.batch_size,
                device=opt.gpuid[0] if opt.gpuid else -1,
                train=False, sort=True)


def make_loss_compute(model, tgt_vocab, dataset, opt):
    """
    This returns user-defined LossCompute object, which is used to
    compute loss in train/validate process. You can implement your
    own *LossCompute class, by subclassing LossComputeBase.
    """
    if opt.copy_attn:
        compute = onmt.modules.CopyGeneratorLossCompute(
            model.generator, tgt_vocab, dataset, opt.copy_attn_force)
    else:
        compute = onmt.Loss.NMTLossCompute(model.generator, tgt_vocab)

    if use_gpu(opt):
        compute.cuda()

    return compute


def train_model(model, train_data, valid_data, fields, optim):

    train_iter = make_train_data_iter(train_data, opt)
    valid_iter = make_valid_data_iter(valid_data, opt)

    train_loss = make_loss_compute(model, fields["tgt"].vocab,
                                   train_data, opt)
    valid_loss = make_loss_compute(model, fields["tgt"].vocab,
                                   valid_data, opt)

    trunc_size = opt.truncated_decoder  # Badly named...
    shard_size = opt.max_generator_batches

    trainer = onmt.Trainer(model, train_iter, valid_iter,
                           train_loss, valid_loss, optim,
                           trunc_size, shard_size)

    for epoch in range(opt.start_epoch, opt.epochs + 1):
        print('')

        # 1. Train for one epoch on the training set.
        train_stats = trainer.train(epoch, report_func)
        print('Train perplexity: %g' % train_stats.ppl())
        print('Train accuracy: %g' % train_stats.accuracy())

        # 2. Validate on the validation set.
        valid_stats = trainer.validate()
        print('Validation perplexity: %g' % valid_stats.ppl())
        print('Validation accuracy: %g' % valid_stats.accuracy())

        # 3. Log to remote server.
        if opt.exp_host:
            train_stats.log("train", experiment, optim.lr)
            valid_stats.log("valid", experiment, optim.lr)

        # 4. Update the learning rate
        trainer.epoch_step(valid_stats.ppl(), epoch)

        # 5. Drop a checkpoint if needed.
        if epoch >= opt.start_checkpoint_at:
            trainer.drop_checkpoint(opt, epoch, fields, valid_stats)


def check_save_model_path():
    save_model_path = os.path.abspath(opt.save_model)
    model_dirname = os.path.dirname(save_model_path)
    if not os.path.exists(model_dirname):
        os.makedirs(model_dirname)


def tally_parameters(model):
    n_params = sum([p.nelement() for p in model.parameters()])
    print('* number of parameters: %d' % n_params)
    enc = 0
    dec = 0
    for name, param in model.named_parameters():
        if 'encoder' in name:
            enc += param.nelement()
        elif 'decoder' or 'generator' in name:
            dec += param.nelement()
    print('encoder: ', enc)
    print('decoder: ', dec)


def load_fields(train, valid, checkpoint):
    fields = onmt.IO.load_fields(
                torch.load(opt.data + '.vocab.pt'))
    fields = dict([(k, f) for (k, f) in fields.items()
                  if k in train.examples[0].__dict__])
    train.fields = fields
    valid.fields = fields

    if opt.train_from:
        print('Loading vocab from checkpoint at %s.' % opt.train_from)
        fields = onmt.IO.load_fields(checkpoint['vocab'])

    print(' * vocabulary size. source = %d; target = %d' %
          (len(fields['src'].vocab), len(fields['tgt'].vocab)))

    return fields


def collect_features(train, fields):
    # TODO: account for target features.
    # Also, why does fields need to have the structure it does?
    src_features = onmt.IO.collect_features(fields)
    aeq(len(src_features), train.n_src_feats)

    return src_features


def build_model(model_opt, opt, fields, checkpoint):
    print('Building model...')
    model = onmt.ModelConstructor.make_base_model(model_opt, fields,
                                                  use_gpu(opt), checkpoint)
    if len(opt.gpuid) > 1:
        print('Multi gpu training: ', opt.gpuid)
        model = nn.DataParallel(model, device_ids=opt.gpuid, dim=1)
    print(model)

    return model


def build_optim(model, checkpoint):
    if opt.train_from:
        print('Loading optimizer from checkpoint.')
        optim = checkpoint['optim']
        optim.optimizer.load_state_dict(
            checkpoint['optim'].optimizer.state_dict())
    else:
        # what members of opt does Optim need?
        optim = onmt.Optim(
            opt.optim, opt.learning_rate, opt.max_grad_norm,
            lr_decay=opt.learning_rate_decay,
            start_decay_at=opt.start_decay_at,
<<<<<<< HEAD
            beta1=opt.beta1,
            beta2=opt.beta2,
=======
            adagrad_accum=opt.adagrad_accumulator_init,
>>>>>>> fe43f8b1
            opt=opt
        )

    optim.set_parameters(model.parameters())

    return optim


def main():

    # Load train and validate data.
    print("Loading train and validate data from '%s'" % opt.data)
    train = torch.load(opt.data + '.train.pt')
    valid = torch.load(opt.data + '.valid.pt')
    print(' * number of training sentences: %d' % len(train))
    print(' * maximum batch size: %d' % opt.batch_size)

    # Load checkpoint if we resume from a previous training.
    if opt.train_from:
        print('Loading checkpoint from %s' % opt.train_from)
        checkpoint = torch.load(opt.train_from,
                                map_location=lambda storage, loc: storage)
        model_opt = checkpoint['opt']
        # I don't like reassigning attributes of opt: it's not clear
        opt.start_epoch = checkpoint['epoch'] + 1
    else:
        checkpoint = None
        model_opt = opt

    # Load fields generated from preprocess phase.
    fields = load_fields(train, valid, checkpoint)

    # Collect features.
    src_features = collect_features(train, fields)
    for j, feat in enumerate(src_features):
        print(' * src feature %d size = %d' % (j, len(fields[feat].vocab)))

    # Build model.
    model = build_model(model_opt, opt, fields, checkpoint)
    tally_parameters(model)
    check_save_model_path()

    # Build optimizer.
    optim = build_optim(model, checkpoint)

    # Do training.
    train_model(model, train, valid, fields, optim)


if __name__ == "__main__":
    main()<|MERGE_RESOLUTION|>--- conflicted
+++ resolved
@@ -250,12 +250,9 @@
             opt.optim, opt.learning_rate, opt.max_grad_norm,
             lr_decay=opt.learning_rate_decay,
             start_decay_at=opt.start_decay_at,
-<<<<<<< HEAD
             beta1=opt.beta1,
             beta2=opt.beta2,
-=======
             adagrad_accum=opt.adagrad_accumulator_init,
->>>>>>> fe43f8b1
             opt=opt
         )
 
