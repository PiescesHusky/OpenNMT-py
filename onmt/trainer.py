"""
This is the loadable seq2seq trainer library that is
in charge of training details, loss compute, and statistics.
See train.py for a use case of this library.

Note!!! To make this a general library, we implement *only*
mechanism things here(i.e. what to do), and leave the strategy
things to users(i.e. how to do it). Also see train.py(one of the
users of this library) for the strategy things we do.
"""
from __future__ import division
import time
import sys
import math
import torch
import torch.nn as nn

import onmt.inputters as inputters
<<<<<<< HEAD
from onmt.inputters.inputter import build_dataset_iter, lazily_load_dataset, _load_fields, _collect_report_features
import onmt.utils
=======
>>>>>>> 0f870670


def build_trainer(opt, model, fields, optim, data_type, model_saver=None):
    train_loss = onmt.utils.loss.build_loss_compute(
        model, fields["tgt"].vocab, opt)
    valid_loss = onmt.utils.loss.build_loss_compute(
        model, fields["tgt"].vocab, opt, train=False)

    trunc_size = opt.truncated_decoder  # Badly named...
    shard_size = opt.max_generator_batches
    norm_method = opt.normalization
    grad_accum_count = opt.accum_count

    report_manager = onmt.utils.build_report_manager(opt)
    trainer = onmt.Trainer(model, train_loss, valid_loss, optim,
                           trunc_size, shard_size, data_type,
                           norm_method, grad_accum_count, report_manager,
                           model_saver=None)
    return trainer


class Trainer(object):
    """
    Class that controls the training process.

    Args:
            model(:py:class:`onmt.models.model.NMTModel`): translation model to train

            train_loss(:obj:`onmt.utils.loss.LossComputeBase`):
               training loss computation
            valid_loss(:obj:`onmt.utils.loss.LossComputeBase`):
               training loss computation
            optim(:obj:`onmt.utils.optimizers.Optimizer`):
               the optimizer responsible for update
            trunc_size(int): length of truncated back propagation through time
            shard_size(int): compute loss in shards of this size for efficiency
            data_type(string): type of the source input: [text|img|audio]
            norm_method(string): normalization methods: [sents|tokens]
            grad_accum_count(int): accumulate gradients this many times.
            report_manager(:obj:`onmt.utils.ReportMgrBase`):
                the object that creates reports, or None
    """

    def __init__(self, model, train_loss, valid_loss, optim,
                 trunc_size=0, shard_size=32, data_type='text',
                 norm_method="sents", grad_accum_count=1, report_manager=None,
                 model_saver=None):
        # Basic attributes.
        self.model = model
        self.train_loss = train_loss
        self.valid_loss = valid_loss
        self.optim = optim
        self.trunc_size = trunc_size
        self.shard_size = shard_size
        self.data_type = data_type
        self.norm_method = norm_method
        self.grad_accum_count = grad_accum_count
        self.report_manager = report_manager
        self.model_saver = model_saver

        assert grad_accum_count > 0
        if grad_accum_count > 1:
            assert(self.trunc_size == 0), \
                """To enable accumulated gradients,
                   you must disable target sequence truncating."""

        # Set model in training mode.
        self.model.train()

    def train(self, train_iter_fct, valid_iter_fct, start_epoch, end_epoch):

        print('\nStart training...')
        print(' * number of epochs: %d, starting from Epoch %d' %
              (end_epoch + 1 - start_epoch, start_epoch))
        # print(' * batch size: %d' % batch_size)
        for epoch in range(start_epoch, end_epoch + 1):
            print('')

            # 1. Train for one epoch on the training set.
            train_iter = train_iter_fct()
            train_stats = self.train_epoch(train_iter, epoch)
            self.report_manager.report_epoch(
                self.optim.lr, epoch, train_stats=train_stats)

            # 2. Validate on the validation set.
            valid_iter = valid_iter_fct()
            valid_stats = self.validate(valid_iter)
            self.report_manager.report_epoch(
                self.optim.lr, epoch, valid_stats=valid_stats)

            # 3. Update the learning rate
            self.epoch_step(valid_stats.ppl(), epoch)

            # 4. Drop a checkpoint if needed.
            self.maybe_drop_checkpoint(epoch, valid_stats)

    def train_epoch(self, train_iter, epoch):
        """ Train next epoch.
        Args:
            train_iter: training data iterator
            epoch(int): the epoch number

        Returns:
            stats (:obj:`onmt.utils.Statistics`): epoch loss statistics
        """
        total_stats = onmt.utils.Statistics()
        report_stats = onmt.utils.Statistics()
        self.report_manager.start_time = total_stats.start_time

        idx = 0
        true_batchs = []
        accum = 0
        normalization = 0
        try:
            add_on = 0
            if len(train_iter) % self.grad_accum_count > 0:
                add_on += 1
            num_batches = len(train_iter) / self.grad_accum_count + add_on
        except NotImplementedError:
            # Dynamic batching
            num_batches = -1

        for _, batch in enumerate(train_iter):
            cur_dataset = train_iter.get_cur_dataset()
            self.train_loss.cur_dataset = cur_dataset

            true_batchs.append(batch)
            accum += 1
            if self.norm_method == "tokens":
                num_tokens = batch.tgt[1:].data.view(-1) \
                    .ne(self.train_loss.padding_idx).sum()
                normalization += num_tokens
            else:
                normalization += batch.batch_size

            if accum == self.grad_accum_count:
                self._gradient_accumulation(
                    true_batchs, total_stats,
                    report_stats, normalization)

<<<<<<< HEAD
                report_stats = self.report_training(
                    epoch, idx, num_batches,
                    self.optim.lr,
                    report_stats)
=======
                if report_func is not None:
                    report_stats = report_func(
                        epoch, idx, num_batches,
                        self.progress_step,
                        total_stats.start_time, self.optim.learning_rate,
                        report_stats)
                    self.progress_step += 1
>>>>>>> 0f870670

                true_batchs = []
                accum = 0
                normalization = 0
                idx += 1

        if true_batchs:
            self._gradient_accumulation(
                true_batchs, total_stats,
                report_stats, normalization)
            true_batchs = []

        return total_stats

    def validate(self, valid_iter):
        """ Validate model.
            valid_iter: validate data iterator
        Returns:
            :obj:`nmt.Statistics`: validation loss statistics
        """
        # Set model in validating mode.
        self.model.eval()

        stats = onmt.utils.Statistics()

        for batch in valid_iter:
            cur_dataset = valid_iter.get_cur_dataset()
            self.valid_loss.cur_dataset = cur_dataset

            src = inputters.make_features(batch, 'src', self.data_type)
            if self.data_type == 'text':
                _, src_lengths = batch.src
            else:
                src_lengths = None

            tgt = inputters.make_features(batch, 'tgt')

            # F-prop through the model.
            outputs, attns, _ = self.model(src, tgt, src_lengths)

            # Compute loss.
            batch_stats = self.valid_loss.monolithic_compute_loss(
                batch, outputs, attns)

            # Update statistics.
            stats.update(batch_stats)

        # Set model back to training mode.
        self.model.train()

        return stats

    def epoch_step(self, ppl, epoch):
        """ Epoch step."""
        return self.optim.update_learning_rate(ppl, epoch)

    def drop_checkpoint(self, opt, epoch, fields, valid_stats):
        """ Save a resumable checkpoint.

        Args:
            opt (dict): option object
            epoch (int): epoch number
            fields (dict): fields and vocabulary
            valid_stats : statistics of last validation run
        """
        real_model = (self.model.module
                      if isinstance(self.model, nn.DataParallel)
                      else self.model)
        real_generator = (real_model.generator.module
                          if isinstance(real_model.generator, nn.DataParallel)
                          else real_model.generator)

        model_state_dict = real_model.state_dict()
        model_state_dict = {k: v for k, v in model_state_dict.items()
                            if 'generator' not in k}
        generator_state_dict = real_generator.state_dict()
        checkpoint = {
            'model': model_state_dict,
            'generator': generator_state_dict,
            'vocab': inputters.save_fields_to_vocab(fields),
            'opt': opt,
            'epoch': epoch,
            'optim': self.optim,
        }
        torch.save(checkpoint,
                   '%s_acc_%.2f_ppl_%.2f_e%d.pt'
                   % (opt.save_model, valid_stats.accuracy(),
                      valid_stats.ppl(), epoch))

    def _gradient_accumulation(self, true_batchs, total_stats,
                               report_stats, normalization):
        if self.grad_accum_count > 1:
            self.model.zero_grad()

        for batch in true_batchs:
            target_size = batch.tgt.size(0)
            # Truncated BPTT
            if self.trunc_size:
                trunc_size = self.trunc_size
            else:
                trunc_size = target_size

            dec_state = None
            src = inputters.make_features(batch, 'src', self.data_type)
            if self.data_type == 'text':
                _, src_lengths = batch.src
                report_stats.n_src_words += src_lengths.sum().item()
            else:
                src_lengths = None

            tgt_outer = inputters.make_features(batch, 'tgt')

            for j in range(0, target_size-1, trunc_size):
                # 1. Create truncated target.
                tgt = tgt_outer[j: j + trunc_size]

                # 2. F-prop all but generator.
                if self.grad_accum_count == 1:
                    self.model.zero_grad()
                outputs, attns, dec_state = \
                    self.model(src, tgt, src_lengths, dec_state)

                # 3. Compute loss in shards for memory efficiency.
                batch_stats = self.train_loss.sharded_compute_loss(
                    batch, outputs, attns, j,
                    trunc_size, self.shard_size, normalization)

                # 4. Update the parameters and statistics.
                if self.grad_accum_count == 1:
                    self.optim.step()
                total_stats.update(batch_stats)
                report_stats.update(batch_stats)

                # If truncated, don't backprop fully.
                if dec_state is not None:
                    dec_state.detach()

        if self.grad_accum_count > 1:
            self.optim.step()

    def report_training(self, epoch, batch, num_batches, learning_rate, report_stats):
        if self.report_manager is not None:
            return self.report_manager.report_training(
                epoch, batch, num_batches, learning_rate, report_stats)

    def report_epoch(self, lr, epoch, train_stats=None, valid_stats=None):
        if self.report_manager is not None:
            return self.report_manager.report_epoch(
                lr, epoch, train_stats=None, valid_stats=None)

    def maybe_drop_checkpoint(self, epoch, valid_stats):
        if self.model_saver is not None:
            self.model_saver.maybe_save(epoch, valid_stats)<|MERGE_RESOLUTION|>--- conflicted
+++ resolved
@@ -15,12 +15,8 @@
 import torch
 import torch.nn as nn
 
+import onmt
 import onmt.inputters as inputters
-<<<<<<< HEAD
-from onmt.inputters.inputter import build_dataset_iter, lazily_load_dataset, _load_fields, _collect_report_features
-import onmt.utils
-=======
->>>>>>> 0f870670
 
 
 def build_trainer(opt, model, fields, optim, data_type, model_saver=None):
@@ -38,7 +34,7 @@
     trainer = onmt.Trainer(model, train_loss, valid_loss, optim,
                            trunc_size, shard_size, data_type,
                            norm_method, grad_accum_count, report_manager,
-                           model_saver=None)
+                           model_saver=model_saver)
     return trainer
 
 
@@ -103,13 +99,13 @@
             train_iter = train_iter_fct()
             train_stats = self.train_epoch(train_iter, epoch)
             self.report_manager.report_epoch(
-                self.optim.lr, epoch, train_stats=train_stats)
+                self.optim.learning_rate, epoch, train_stats=train_stats)
 
             # 2. Validate on the validation set.
             valid_iter = valid_iter_fct()
             valid_stats = self.validate(valid_iter)
             self.report_manager.report_epoch(
-                self.optim.lr, epoch, valid_stats=valid_stats)
+                self.optim.learning_rate, epoch, valid_stats=valid_stats)
 
             # 3. Update the learning rate
             self.epoch_step(valid_stats.ppl(), epoch)
@@ -161,20 +157,10 @@
                     true_batchs, total_stats,
                     report_stats, normalization)
 
-<<<<<<< HEAD
                 report_stats = self.report_training(
                     epoch, idx, num_batches,
-                    self.optim.lr,
+                    self.optim.learning_rate,
                     report_stats)
-=======
-                if report_func is not None:
-                    report_stats = report_func(
-                        epoch, idx, num_batches,
-                        self.progress_step,
-                        total_stats.start_time, self.optim.learning_rate,
-                        report_stats)
-                    self.progress_step += 1
->>>>>>> 0f870670
 
                 true_batchs = []
                 accum = 0
